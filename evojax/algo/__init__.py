# Copyright 2022 The EvoJAX Authors.
#
# Licensed under the Apache License, Version 2.0 (the "License");
# you may not use this file except in compliance with the License.
# You may obtain a copy of the License at
#
#     http://www.apache.org/licenses/LICENSE-2.0
#
# Unless required by applicable law or agreed to in writing, software
# distributed under the License is distributed on an "AS IS" BASIS,
# WITHOUT WARRANTIES OR CONDITIONS OF ANY KIND, either express or implied.
# See the License for the specific language governing permissions and
# limitations under the License.

from .base import NEAlgorithm
from .base import QualityDiversityMethod
from .cma_wrapper import CMA
from .pgpe import PGPE
from .ars import ARS
from .simple_ga import SimpleGA
from .open_es import OpenES
from .cma_evosax import CMA_ES
from .sep_cma_es import Sep_CMA_ES
from .cma_jax import CMA_ES_JAX
from .map_elites import MAPElites
from .iamalgam import iAMaLGaM
from .fcrfmc import FCRFMC
<<<<<<< HEAD
from .crfmnes import CRFMNES
=======
from .ars_native import ARS_native
>>>>>>> 3f851949

Strategies = {
    "CMA": CMA,
    "PGPE": PGPE,
    "SimpleGA": SimpleGA,
    "ARS": ARS,
    "OpenES": OpenES,
    "CMA_ES": CMA_ES,
    "Sep_CMA_ES": Sep_CMA_ES,
    "CMA_ES_JAX": CMA_ES_JAX,
    "MAPElites": MAPElites,
    "iAMaLGaM": iAMaLGaM,
<<<<<<< HEAD
    "FCRFMC": FCRFMC,
    "CRFMNES": CRFMNES,
=======
    "FCRFMC": FCRFMC,    
    "ARS_native": ARS_native,
>>>>>>> 3f851949
}

__all__ = [
    "NEAlgorithm",
    "QualityDiversityMethod",
    "CMA",
    "PGPE",
    "ARS",
    "SimpleGA",
    "OpenES",
    "CMA_ES",
    "Sep_CMA_ES",
    "CMA_ES_JAX",
    "MAPElites",
    "iAMaLGaM",
    "FCRFMC",
    "CRFMNES",
    "Strategies",
    "ARS_native"
]<|MERGE_RESOLUTION|>--- conflicted
+++ resolved
@@ -25,11 +25,8 @@
 from .map_elites import MAPElites
 from .iamalgam import iAMaLGaM
 from .fcrfmc import FCRFMC
-<<<<<<< HEAD
 from .crfmnes import CRFMNES
-=======
 from .ars_native import ARS_native
->>>>>>> 3f851949
 
 Strategies = {
     "CMA": CMA,
@@ -42,13 +39,9 @@
     "CMA_ES_JAX": CMA_ES_JAX,
     "MAPElites": MAPElites,
     "iAMaLGaM": iAMaLGaM,
-<<<<<<< HEAD
     "FCRFMC": FCRFMC,
     "CRFMNES": CRFMNES,
-=======
-    "FCRFMC": FCRFMC,    
     "ARS_native": ARS_native,
->>>>>>> 3f851949
 }
 
 __all__ = [
